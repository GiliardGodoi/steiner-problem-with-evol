--- conflicted
+++ resolved
@@ -3,11 +3,7 @@
 
 from base.binary.combiner import crossover_1point, crossover_2points
 from base.chromosome import random_binary
-<<<<<<< HEAD
 from base.condition import BestKnownReached, Stagnation
-=======
-from base.condition import IterationLimit, Stagnation
->>>>>>> 03818e1cc161c968405904b37d15ed8ffa4119c9
 from base.customevol import SteinerEvolution as Evolution
 from base.customevol import SteinerPopulation as Population
 from base.mutate import flip_onebit
@@ -63,6 +59,7 @@
 
     return binary
 
+
 def sim_binary_2pointcrossover(STPG, tracker, params):
 
     binary = (Evolution()
